--- conflicted
+++ resolved
@@ -88,7 +88,7 @@
     devDependencies:
       '@aklinker1/check':
         specifier: ^1.3.1
-        version: 1.4.5(typescript@5.5.4)
+        version: 1.4.5(typescript@5.6.2)
       '@types/chrome':
         specifier: ^0.0.268
         version: 0.0.268
@@ -100,13 +100,13 @@
         version: 3.3.3
       publint:
         specifier: ^0.2.8
-        version: 0.2.9
+        version: 0.2.11
       typescript:
         specifier: ^5.5.2
-        version: 5.5.4
+        version: 5.6.2
       unbuild:
         specifier: ^2.0.0
-        version: 2.0.0(sass@1.77.8)(typescript@5.5.4)
+        version: 2.0.0(sass@1.79.4)(typescript@5.6.2)
       wxt:
         specifier: workspace:*
         version: link:../wxt
@@ -4551,16 +4551,10 @@
     engines: {node: '>=14.17'}
     hasBin: true
 
-<<<<<<< HEAD
   ua-parser-js@1.0.39:
     resolution: {integrity: sha512-k24RCVWlEcjkdOxYmVJgeD/0a1TiSpqLg+ZalVGV9lsnr4yqu0w7tX/x2xX6G4zpkgQnRf89lxuZ1wsbjXM8lw==}
     hasBin: true
 
-  ufo@1.4.0:
-    resolution: {integrity: sha512-Hhy+BhRBleFjpJ2vchUNN40qgkh0366FWJGqVLYBHev0vpHTrXSA0ryT+74UiW6KWsldNurQMKGqCm1M2zBciQ==}
-
-=======
->>>>>>> bdb775c8
   ufo@1.5.3:
     resolution: {integrity: sha512-Y7HYmWaFwPUmkoQCUIAYpKqkOf+SbVj/2fJJZ4RJMCfZp0rTGwRbzQD+HghfnhKOjL9E01okqz+ncJskGYfBNw==}
 
@@ -9038,13 +9032,9 @@
       shiki: 0.14.5
       typescript: 5.6.2
 
-<<<<<<< HEAD
+  typescript@5.6.2: {}
+
   ua-parser-js@1.0.39: {}
-
-  ufo@1.4.0: {}
-=======
-  typescript@5.6.2: {}
->>>>>>> bdb775c8
 
   ufo@1.5.3: {}
 
