--- conflicted
+++ resolved
@@ -1,12 +1,12 @@
-import { InlineConfig, InternalConfig } from '~/types';
+import { InlineConfig } from '~/types';
 import { dirname, resolve } from 'node:path';
 import fs from 'fs-extra';
 import { kebabCaseAlphanumeric } from '~/core/utils/strings';
 import { getPackageJson } from '~/core/utils/package';
 import { formatDuration } from '~/core/utils/time';
 import { printFileList } from '~/core/utils/log/printFileList';
-<<<<<<< HEAD
-import { getInternalConfig, internalBuild } from '~/core/utils/building';
+import { internalBuild } from '~/core/utils/building';
+import { registerWxt, wxt } from './wxt';
 import JSZip from 'jszip';
 import { glob } from 'fast-glob';
 import path from 'node:path';
@@ -15,14 +15,10 @@
   getPrivatePackages,
 } from './utils/private-packages';
 import { getPackageManager } from './utils/package-manager';
-=======
-import { internalBuild } from '~/core/utils/building';
-import { registerWxt, wxt } from './wxt';
->>>>>>> 64610bad
 
 /**
  * Build and zip the extension for distribution.
- * @param config Opitonal config that will override your `<root>/wxt.config.ts`.
+ * @param config Optional config that will override your `<root>/wxt.config.ts`.
  * @returns A list of all files included in the ZIP.
  */
 export async function zip(config?: InlineConfig): Promise<string[]> {
@@ -52,52 +48,47 @@
 
   // ZIP output directory
 
-<<<<<<< HEAD
-  const outZipFilename = applyTemplate(internalConfig.zip.artifactTemplate);
-  const outZipPath = resolve(internalConfig.outBaseDir, outZipFilename);
-  await zipDir(internalConfig.outDir, outZipPath);
-=======
   const outZipFilename = applyTemplate(wxt.config.zip.artifactTemplate);
   const outZipPath = resolve(wxt.config.outBaseDir, outZipFilename);
-  await zipdir(wxt.config.outDir, {
-    saveTo: outZipPath,
-  });
->>>>>>> 64610bad
+  await zipDir(wxt.config.outDir, outZipPath);
   zipFiles.push(outZipPath);
 
   // ZIP sources for Firefox
 
-<<<<<<< HEAD
-  if (internalConfig.browser === 'firefox') {
+  if (wxt.config.browser === 'firefox') {
     // Download private packages
-    const pm = await getPackageManager(internalConfig);
-    const privatePackages = (await getPrivatePackages(internalConfig)).map(
+    const pm = await getPackageManager();
+    const privatePackages = (await getPrivatePackages(wxt.config)).map(
       (pkg) => ({
         ...pkg,
         path: path.resolve(
-          internalConfig.wxtDir,
+          wxt.config.wxtDir,
           'packages',
           `${pkg.name}_${pkg.version}.tgz`,
         ),
       }),
     );
     for (const pkg of privatePackages) {
-      internalConfig.logger.debug(
+      wxt.logger.debug(
         `Downloading private package: ${pkg.name}@${pkg.version} from ${pkg.url}`,
       );
       await downloadPrivatePackage(pkg, pkg.path);
     }
 
     // Zip source directory
-    const sourcesZipFilename = applyTemplate(
-      internalConfig.zip.sourcesTemplate,
-    );
-    const sourcesZipPath = resolve(
-      internalConfig.outBaseDir,
-      sourcesZipFilename,
-    );
-    await zipDir(internalConfig.zip.sourcesRoot, sourcesZipPath, {
-      ignore: internalConfig.zip.ignoredSources,
+    const sourcesZipFilename = applyTemplate(wxt.config.zip.sourcesTemplate);
+    const sourcesZipPath = resolve(wxt.config.outBaseDir, sourcesZipFilename);
+    await zipDir(wxt.config.zip.sourcesRoot, sourcesZipPath, {
+      ignore: wxt.config.zip.excludeSources,
+      // return (
+      //   wxt.config.zip.includeSources.some((pattern) =>
+      //     minimatch(relativePath, pattern),
+      //   ) ||
+      //   !wxt.config.zip.excludeSources.some((pattern) =>
+      //     minimatch(relativePath, pattern),
+      //   )
+      // );
+
       async transform(file, content) {
         if (file !== 'package.json') return;
 
@@ -107,34 +98,16 @@
           json,
           privatePackages.map((pkg) => ({
             name: pkg.name,
-            value: path.relative(internalConfig.zip.sourcesRoot, pkg.path),
+            value: path.relative(wxt.config.zip.sourcesRoot, pkg.path),
           })),
         );
         return JSON.stringify(json, null, 2);
       },
       async additionalWork(archive) {
-        const md = await getSourceCodeReviewMarkdown(internalConfig);
+        const md = await getSourceCodeReviewMarkdown();
         archive.file('SOURCE_CODE_REVIEW.md', md);
         if (pm.name === 'pnpm')
           archive.file('.npmrc', 'shamefully-hoist=true\n');
-=======
-  if (wxt.config.browser === 'firefox') {
-    const sourcesZipFilename = applyTemplate(wxt.config.zip.sourcesTemplate);
-    const sourcesZipPath = resolve(wxt.config.outBaseDir, sourcesZipFilename);
-    await zipdir(wxt.config.zip.sourcesRoot, {
-      saveTo: sourcesZipPath,
-      filter(path) {
-        const relativePath = relative(wxt.config.zip.sourcesRoot, path);
-
-        return (
-          wxt.config.zip.includeSources.some((pattern) =>
-            minimatch(relativePath, pattern),
-          ) ||
-          !wxt.config.zip.excludeSources.some((pattern) =>
-            minimatch(relativePath, pattern),
-          )
-        );
->>>>>>> 64610bad
       },
     });
     zipFiles.push(sourcesZipPath);
@@ -186,11 +159,10 @@
   await fs.writeFile(outputPath, buffer, 'base64');
 }
 
-async function getSourceCodeReviewMarkdown(
-  config: InternalConfig,
-): Promise<string> {
-  const pm = await getPackageManager(config);
-  const pathToRoot = path.relative(config.root, config.zip.sourcesRoot) || '.';
+async function getSourceCodeReviewMarkdown(): Promise<string> {
+  const pm = await getPackageManager();
+  const pathToRoot =
+    path.relative(wxt.config.root, wxt.config.zip.sourcesRoot) || '.';
 
   // Add a custom SOURCE_CODE_REVIEW.md file
   return `# Source Code Review
@@ -199,7 +171,7 @@
 
 \`\`\`sh
 ${pm.name} install
-./node_modules/.bin/wxt zip ${pathToRoot} -b ${config.browser} --mv${config.manifestVersion}
+./node_modules/.bin/wxt zip ${pathToRoot} -b ${wxt.config.browser} --mv${wxt.config.manifestVersion}
 \`\`\`
 `;
 }